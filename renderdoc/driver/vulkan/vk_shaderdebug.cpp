--- conflicted
+++ resolved
@@ -980,15 +980,6 @@
       case rdcspv::Op::ImageSampleProjDrefExplicitLod:
       case rdcspv::Op::ImageSampleProjDrefImplicitLod:
       {
-<<<<<<< HEAD
-        uniformParams.uvwa.x = uv.value.f.x;
-        if(coords >= 2)
-          uniformParams.uvwa.y = uv.value.f.y;
-        if(coords >= 3)
-          uniformParams.uvwa.z = uv.value.f.z;
-        if(coords >= 4)
-          uniformParams.uvwa.w = uv.value.f.w;
-=======
         // silently cast parameters to 32-bit floats
         if(uv.type == VarType::Float)
         {
@@ -1005,7 +996,6 @@
           for(int i = 0; i < coords; i++)
             uniformParams.uvwa[i] = (float)uv.value.dv[i];
         }
->>>>>>> 8628f95b
 
         if(proj)
         {
